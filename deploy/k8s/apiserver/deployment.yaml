--- conflicted
+++ resolved
@@ -17,24 +17,14 @@
       automountServiceAccountToken: true
       containers:
         - args:
-<<<<<<< HEAD
             - -dbConnection=postgresql://postgres:1234@10.20.0.95:5432/db-geocube
             - -local
-            - -psEventsTopic=events
-            - -psConsolidationsTopic=consolidations
-            - -ingestionStorage=/geocube-datasets
-=======
-            - -dbName=geocube
-            - -dbUser={{DB_USER}}
-            - -dbPassword={{DB_PASSWORD}}
-            - -dbHost={{BD_HOST}}
+            - -ingestionStorage=/tmp/inputs
             - -eventsQueue=events
             - -consolidationsQueue=consolidations
-            - -ingestionStorage={{INGESTION_STORAGE}}
->>>>>>> c128eae0
             - -maxConnectionAge=3600
             - -workers=1
-            - -cancelledJobs=/geocube-cancelled-jobs
+            - -cancelledJobs=/work/OT/ai4geo/cnes/geocube/cancelled-jobs
           env:
             - name: PUBSUB_EMULATOR_HOST
               value: 0.0.0.0:8085
@@ -45,13 +35,16 @@
             - containerPort: 8080
               protocol: TCP
           volumeMounts:
-          - mountPath: /tmp
+          - mountPath: /work/OT/ai4geo/cnes/geocube/geocube-client-python/Jupyter/inputs
             name: local-storage
           resources: {}
       terminationGracePeriodSeconds: 120
       volumes:
         - name: local-storage
           emptyDir: {}
+        - name: inputs-container
+          hostPath:
+            path: /tmp/inputs                  
       restartPolicy: Always
       schedulerName: default-scheduler
       securityContext: {}