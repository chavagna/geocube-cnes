--- conflicted
+++ resolved
@@ -45,11 +45,7 @@
 
 ARG GDALVERSION=3.4.1
 RUN mkdir gdal && cd gdal &&\
-<<<<<<< HEAD
-    curl -sL -k https://github.com/OSGeo/gdal/archive/$GDALVERSION.tar.gz -o gdal.tar.gz &&\
-=======
-    curl -sL https://github.com/OSGeo/gdal/releases/download/v$GDALVERSION/gdal-$GDALVERSION.tar.gz -o gdal.tar.gz &&\
->>>>>>> c128eae0
+    curl -sL -k https://github.com/OSGeo/gdal/releases/download/v$GDALVERSION/gdal-$GDALVERSION.tar.gz -o gdal.tar.gz &&\
 	mkdir gdal && \
 	tar  xzf gdal.tar.gz -C gdal --strip-components 1 &&\
     cd gdal && \
